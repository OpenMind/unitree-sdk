--- conflicted
+++ resolved
@@ -67,75 +67,12 @@
                     "std_srvs/srv/Empty"
                 ]
 
-<<<<<<< HEAD
                 if self.logger:
                     self.logger.info("Saving G1 map using RTAB-Map backup...")
                 
                 result = subprocess.run(cmd_rtabmap, capture_output=True, text=True, timeout=30)
 
                 if result.returncode == 0:
-=======
-        # Save pose graph
-        try:
-            cmd_posegraph = [
-                "ros2",
-                "service",
-                "call",
-                "/slam_toolbox/serialize_map",
-                "slam_toolbox/srv/SerializePoseGraph",
-                f"{{filename: '{map_path}'}}",
-            ]
-
-            if self.logger:
-                self.logger.info("Saving pose graph...")
-            result = subprocess.run(
-                cmd_posegraph, capture_output=True, text=True, timeout=30
-            )
-
-            if "result=0" in result.stdout.lower():
-                posegraph_files = [
-                    f
-                    for f in os.listdir(map_folder_path)
-                    if f.startswith(map_name)
-                    and (f.endswith(".posegraph") or f.endswith(".data"))
-                ]
-                if posegraph_files:
-                    files_created.extend(posegraph_files)
-                    if self.logger:
-                        self.logger.info(f"Posegraph saved: {posegraph_files}")
-            else:
-                errors.append(f"Posegraph save failed: {result.stderr}")
-
-        except subprocess.TimeoutExpired:
-            errors.append("Posegraph save operation timed out")
-        except Exception as e:
-            errors.append(f"Posegraph save failed: {str(e)}")
-
-        # Save YAML map
-        try:
-            cmd = [
-                "ros2",
-                "service",
-                "call",
-                "/slam_toolbox/save_map",
-                "slam_toolbox/srv/SaveMap",
-                f"{{name: {{data: '{map_path}'}}}}",
-            ]
-
-            if self.logger:
-                self.logger.info("Saving YAML map...")
-            result = subprocess.run(cmd, capture_output=True, text=True, timeout=30)
-
-            if result.returncode == 0:
-                yaml_files = [
-                    f
-                    for f in os.listdir(map_folder_path)
-                    if f.startswith(map_name)
-                    and (f.endswith(".yaml") or f.endswith(".pgm"))
-                ]
-                if yaml_files:
-                    files_created.extend(yaml_files)
->>>>>>> 138897a0
                     if self.logger:
                         self.logger.info("RTAB-Map backup completed successfully")
                     
@@ -155,7 +92,6 @@
                         "errors": [f"Service call failed with return code {result.returncode}: {result.stderr}"]
                     }
 
-<<<<<<< HEAD
             except subprocess.TimeoutExpired:
                 return {
                     "status": "error",
@@ -253,34 +189,6 @@
                     "message": "Map save failed completely",
                     "errors": errors
                 }
-=======
-        except subprocess.TimeoutExpired:
-            errors.append("YAML save operation timed out")
-        except Exception as e:
-            errors.append(f"YAML save failed: {str(e)}")
-
-        if files_created and not errors:
-            return {
-                "status": "success",
-                "message": f"Map saved successfully as {map_name}",
-                "files_created": files_created,
-                "base_path": map_path,
-            }
-        elif files_created and errors:
-            return {
-                "status": "partial_success",
-                "message": f"Map partially saved as {map_name}. Some formats failed.",
-                "files_created": files_created,
-                "base_path": map_path,
-                "errors": errors,
-            }
-        else:
-            return {
-                "status": "error",
-                "message": "Map save failed completely",
-                "errors": errors,
-            }
->>>>>>> 138897a0
 
     def list_maps(self) -> List[MapInfo]:
         """
